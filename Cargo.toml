--- conflicted
+++ resolved
@@ -17,11 +17,7 @@
 [features]
 default = ["reqwest-010"]
 futures-03 = ["futures-0-3", "async-trait"]
-<<<<<<< HEAD
 reqwest-010 = ["reqwest-0-10"]
-=======
-reqwest-010 = ["reqwest-0-10", "http-0-2"]
->>>>>>> be573380
 
 [dependencies]
 async-trait = { version = "0.1", optional = true }
@@ -35,18 +31,10 @@
 reqwest-0-10 = { version = "0.10", optional = true, features = ["blocking"], package = "reqwest" }
 serde = { version = "1.0", features = ["derive"] }
 serde_json = "1.0"
-<<<<<<< HEAD
-sha2 = "0.8"
-=======
 sha2 = "0.9"
->>>>>>> be573380
 url = "2.1"
 
 [dev-dependencies]
 hex = "0.4"
-<<<<<<< HEAD
-rust-crypto = "0.2"
-=======
 hmac = "0.8"
->>>>>>> be573380
 uuid = { version = "0.8", features = ["v4"] }