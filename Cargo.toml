[package]
name = "oauth2"
authors = ["Alex Crichton <alex@alexcrichton.com>", "Florin Lipan <florinlipan@gmail.com>", "David A. Ramos <ramos@cs.stanford.edu>"]
version = "4.0.0-alpha.1"
license = "MIT/Apache-2.0"
description = "An extensible, strongly-typed implementation of OAuth2"
repository = "https://github.com/ramosbugs/oauth2-rs"
edition = "2018"
readme = "README.md"

[package.metadata.docs.rs]
all-features = true

[badges]
maintenance = { status = "actively-developed" }

[features]
default = ["reqwest-010"]
futures-03 = ["futures-0-3", "async-trait"]
reqwest-010 = ["reqwest-0-10", "http-0-2"]

[dependencies]
async-trait = { version = "0.1", optional = true }
base64 = "0.12"
curl = { version = "0.4.0", optional = true }
failure = "0.1"
failure_derive = "0.1"
futures-0-3 = { version = "0.3", optional = true, package = "futures" }
http = "0.1"
http-0-2 = { version = "0.2", optional = true, package = "http" }
rand = "0.7"
reqwest-0-10 = { version = "0.10", optional = true, features = ["blocking"], package = "reqwest" }
serde = { version = "1.0", features = ["derive"] }
serde_json = "1.0"
<<<<<<< HEAD
sha2 = "0.8"
url = "2.1"

[dev-dependencies]
hex = "0.4"
rust-crypto = "0.2"
uuid = { version = "0.8", features = ["v4"] }
=======
sha2 = "0.9"
unicode-normalization = "0.1"
url = "2.1"

[dev-dependencies]
hex = "=0.4.0"
hmac = "0.8"
tokio = "0.1"
uuid = { version = "0.8.1", features = ["v4"] }
>>>>>>> 2255aae3
<|MERGE_RESOLUTION|>--- conflicted
+++ resolved
@@ -32,22 +32,10 @@
 reqwest-0-10 = { version = "0.10", optional = true, features = ["blocking"], package = "reqwest" }
 serde = { version = "1.0", features = ["derive"] }
 serde_json = "1.0"
-<<<<<<< HEAD
-sha2 = "0.8"
+sha2 = "0.9"
 url = "2.1"
 
 [dev-dependencies]
 hex = "0.4"
-rust-crypto = "0.2"
-uuid = { version = "0.8", features = ["v4"] }
-=======
-sha2 = "0.9"
-unicode-normalization = "0.1"
-url = "2.1"
-
-[dev-dependencies]
-hex = "=0.4.0"
 hmac = "0.8"
-tokio = "0.1"
-uuid = { version = "0.8.1", features = ["v4"] }
->>>>>>> 2255aae3
+uuid = { version = "0.8", features = ["v4"] }